package stat

import (
	"sync/atomic"

	"github.com/alibaba/sentinel-golang/core/base"
	sbase "github.com/alibaba/sentinel-golang/core/stat/base"
)

type BaseStatNode struct {
	sampleCount uint32
	intervalMs  uint32

	goroutineNum int32

	arr    *sbase.BucketLeapArray
	metric *sbase.SlidingWindowMetric
}

func NewBaseStatNode(sampleCount uint32, intervalInMs uint32) *BaseStatNode {
	la := sbase.NewBucketLeapArray(base.DefaultSampleCountTotal, base.DefaultIntervalMsTotal)
	metric := sbase.NewSlidingWindowMetric(sampleCount, intervalInMs, la)
	return &BaseStatNode{
		goroutineNum: 0,
		sampleCount:  sampleCount,
		intervalMs:   intervalInMs,
		arr:          la,
		metric:       metric,
	}
}

func (n *BaseStatNode) MetricsOnCondition(predicate base.TimePredicate) []*base.MetricItem {
	return n.metric.SecondMetricsOnCondition(predicate)
}

func (n *BaseStatNode) GetQPS(event base.MetricEvent) float64 {
	return n.metric.GetQPS(event)
}

func (n *BaseStatNode) GetSum(event base.MetricEvent) int64 {
	return n.metric.GetSum(event)
}

func (n *BaseStatNode) GetMaxAvg(event base.MetricEvent) float64 {
	return float64(n.metric.GetMaxOfSingleBucket(event)) * float64(n.sampleCount) / float64(n.intervalMs) * 1000
}

func (n *BaseStatNode) AddMetric(event base.MetricEvent, count uint64) {
	n.arr.AddCount(event, int64(count))
}

func (n *BaseStatNode) AvgRT() float64 {
	complete := n.metric.GetSum(base.MetricEventComplete)
	if complete <= 0 {
		return float64(0)
	}
	return float64(n.metric.GetSum(base.MetricEventRt) / complete)
}

func (n *BaseStatNode) MinRT() float64 {
	return float64(n.metric.MinRT())
}

<<<<<<< HEAD
// MaxConcurrency returns he max  concurrency count of whole sliding window.
=======
>>>>>>> 224926f7
func (n *BaseStatNode) MaxConcurrency() int64 {
	return n.metric.MaxConcurrency()
}

<<<<<<< HEAD
// SecondMaxConcurrency returns the max concurrency count of latest second.
func (n *BaseStatNode) SecondMaxConcurrency() int64 {
	return n.metric.SecondMaxConcurrency()
}

=======
>>>>>>> 224926f7
func (n *BaseStatNode) CurrentGoroutineNum() int32 {
	return atomic.LoadInt32(&(n.goroutineNum))
}

func (n *BaseStatNode) IncreaseGoroutineNum() {
	atomic.AddInt32(&(n.goroutineNum), 1)
	n.arr.UpdateMaxConcurrency(int64(n.CurrentGoroutineNum()))
}

func (n *BaseStatNode) DecreaseGoroutineNum() {
	atomic.AddInt32(&(n.goroutineNum), -1)
}

func (n *BaseStatNode) Reset() {
	// TODO: this should be thread-safe, or error may occur
	panic("to be implemented")
}<|MERGE_RESOLUTION|>--- conflicted
+++ resolved
@@ -61,22 +61,16 @@
 	return float64(n.metric.MinRT())
 }
 
-<<<<<<< HEAD
-// MaxConcurrency returns he max  concurrency count of whole sliding window.
-=======
->>>>>>> 224926f7
+// MaxConcurrency returns the max concurrency count of whole sliding window.
 func (n *BaseStatNode) MaxConcurrency() int64 {
 	return n.metric.MaxConcurrency()
 }
 
-<<<<<<< HEAD
 // SecondMaxConcurrency returns the max concurrency count of latest second.
 func (n *BaseStatNode) SecondMaxConcurrency() int64 {
 	return n.metric.SecondMaxConcurrency()
 }
 
-=======
->>>>>>> 224926f7
 func (n *BaseStatNode) CurrentGoroutineNum() int32 {
 	return atomic.LoadInt32(&(n.goroutineNum))
 }
